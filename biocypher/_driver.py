--- conflicted
+++ resolved
@@ -98,17 +98,6 @@
         skip_duplicate_nodes: bool = False,
     ):
 
-<<<<<<< HEAD
-        db_name = db_name or _config("neo4j_db")
-        db_uri = db_uri or _config("neo4j_uri")
-        db_user = db_user or _config("neo4j_user")
-        db_passwd = db_passwd or _config("neo4j_pw")
-        self.db_delim = delimiter or _config("neo4j_delimiter")
-        self.db_adelim = array_delimiter or _config("neo4j_array_delimiter")
-        self.db_quote = quote_char or _config("neo4j_quote_char")
-        
-        self.wipe = wipe
-=======
         db_name = db_name or _config('neo4j_db')
         db_uri = db_uri or _config('neo4j_uri')
         db_user = db_user or _config('neo4j_user')
@@ -117,9 +106,10 @@
         self.db_adelim = array_delimiter or _config('neo4j_array_delimiter')
         self.db_quote = quote_char or _config('neo4j_quote_char')
 
->>>>>>> ba36e4cc
         self.skip_bad_relationships = skip_bad_relationships
         self.skip_duplicate_nodes = skip_duplicate_nodes
+        self.wipe = wipe
+
         # TODO: bools in config?
         self.offline = offline
 
